--- conflicted
+++ resolved
@@ -27,15 +27,9 @@
 num_cpus = "1"
 terminal_size = "0.1"
 unicode-width = "0.1"
-<<<<<<< HEAD
 ignore = "0.4"
-crossbeam-channel = "0.4"
+crossbeam-channel = "0.5"
 walkdir = "2.3"
-=======
-ignore="0.4"
-crossbeam-channel = "0.5"
-walkdir="2.3"
->>>>>>> 18729762
 thousands = "0.2"
 stfu8 = "0.2"
 
